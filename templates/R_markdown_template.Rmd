--- conflicted
+++ resolved
@@ -73,9 +73,5 @@
 Now we can use the function.
 
 ```{r}
-<<<<<<< HEAD
-my_value <- my_function()
-=======
 result <- my_function()
->>>>>>> 5e95e2d6
 ```