--- conflicted
+++ resolved
@@ -19,40 +19,28 @@
 version = "0.1.0"
 
 [tool.poetry.dependencies]
-<<<<<<< HEAD
+cdsapi = "^0.7.6"
 cftime = "^1.6.4.post1"
-=======
->>>>>>> b72e7478
 ipython = "^8.32.0"
 jupyterlab = "^4.3.5"
 jupyterlab-myst = "^2.4.2"
 jupytext = "^1.16.7"
 mkdocs = "^1.6.1"
 mkdocs-material = "^9.6.12"
-<<<<<<< HEAD
-numpy = "~2.1" # Pinning numpy less than 2.2.0 until this resolves: https://github.com/numpy/numpy/issues/27957
+numpy = "^2.1"
 pre-commit = "^4.1.0"
 pyproj = "^3.7.1"
 python = ">=3.11,<3.13"
+pyyaml = "^6.0.2"
 radian = "^0.6.13"
 rasterio = "^1.4.3"
 rioxarray = "^0.19.0"
 ruff = "^0.9.3"
 shapely = "^2.1.1"
 tomli-w = "^1.2.0"
-xarray = {extras = ["io"], version = "^2025.7.1"}
-cdsapi = "^0.7.6"
-=======
-numpy = "^2.1"
-pre-commit = "^4.1.0"
-python = ">=3.11,<3.13"
-pyyaml = "^6.0.2"
-radian = "^0.6.13"
-ruff = "^0.9.3"
 types-pyyaml = "^6.0.12.20250516"
 ve_data_science_tool = {git = "https://github.com/ImperialCollegeLondon/ve_data_science_tool.git", branch = "main"}
-xarray = "^2025.1.1"
->>>>>>> b72e7478
+xarray = {extras = ["io"], version = "^2025.7.1"}
 
 [build-system]
 build-backend = "poetry.core.masonry.api"
